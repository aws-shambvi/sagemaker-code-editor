--- conflicted
+++ resolved
@@ -21,7 +21,6 @@
 - runs `./scripts/copy-resource.sh` that will copy patched version of code - oss from `./vscode` into `./patched-vscode` folder along with icon(s) and svg(s) from `./resources` folder
 - runs `yarn install` and downloads built in extensions on patched submodule
 
-<<<<<<< HEAD
 ## Test Execution
 Follow the previous steps to patch and build the project.
 
@@ -40,14 +39,13 @@
   -h                Show this help message and exit.
 ```
 ***Note***: make sure you have the `'`quotes`'` around the website url.
-=======
+
 ## Local Setup
 
 - Install Prerequisite tools described [here](https://web.archive.org/web/20231012223533/https://github.com/microsoft/vscode/wiki/How-to-Contribute#prerequisites) for your operating system.
 - Run `sh ./scripts/install.sh`
 - Run `yarn watch` from within the `vscode` folder
 - Open a new terminal and run `./vscode/scripts/code-server.sh --launch`
->>>>>>> 3d197a73
 
 ## Troubleshooting and Feedback
 
